--- conflicted
+++ resolved
@@ -36,12 +36,9 @@
 
 # Dependencies for the test build and development
 [dev-dependencies]
-<<<<<<< HEAD
-assert_cmd = "2.0.11"
-tempfile = "3.8.0"
-=======
+tempfile = { version = "=3.8.0" }
 assert_cmd = { version = "=2.0.12" }
->>>>>>> 51a3e252
+
 
 # Release profile
 [profile.release]
