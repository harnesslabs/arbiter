[workspace]
# List of crates included in this workspace
members = ["arbiter-core", "arbiter-derive"]

# List of crates excluded from this workspace
exclude = ["benches"]

# Package configuration
[package]
name = "arbiter"
version = "0.3.4"
edition = "2021"
authors = ["Waylon Jepsen <waylonjepsen1@gmail.com>", "Colin Roberts <colin@autoparallel.xyz>"]
description = "Allowing smart contract developers to do simulation driven development via an EVM emulator"
license = "Apache-2.0"
keywords = ["ethereum", "evm", "emulator", "testing", "smart-contracts"]

# Binary configuration
[[bin]]
name = "arbiter"
path = "bin/main.rs"


# Dependencies for the release build
[dependencies]
# Command line and config
clap = { version = "=4.3.0", features = ["derive"] }
serde = { version = "=1.0.163", features = ["derive"] }
toml = { version = "=0.8.0" }

# Building files
quote = { version = "=1.0.33" }

# Errors
thiserror = { version = "=1.0.47" }

# Dependencies for the test build and development
[dev-dependencies]
<<<<<<< HEAD
assert_cmd = "2.0.11"
tempfile = "3.8.0"
=======
assert_cmd = { version = "=2.0.11" }
>>>>>>> 51ffb384

# Release profile
[profile.release]
# Link-Time Optimization can improve runtime at cost of build time
lto = true
# The Rust compiler splits your crate into multiple codegen units to parallelize (and thus speed up) compilation but at the cost of optimization. 
# This setting tells the compiler to use only one codegen unit, which will slow down compilation but improve optimization.
codegen-units = 1

<|MERGE_RESOLUTION|>--- conflicted
+++ resolved
@@ -36,12 +36,8 @@
 
 # Dependencies for the test build and development
 [dev-dependencies]
-<<<<<<< HEAD
-assert_cmd = "2.0.11"
-tempfile = "3.8.0"
-=======
 assert_cmd = { version = "=2.0.11" }
->>>>>>> 51ffb384
+tempfile = { version = "=3.8.0" }
 
 # Release profile
 [profile.release]
