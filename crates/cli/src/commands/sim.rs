--- conflicted
+++ resolved
@@ -14,13 +14,9 @@
 use eyre::Result;
 use revm::primitives::{ruint::Uint, B160};
 use simulate::{
-<<<<<<< HEAD
-    agent::{AgentType, Agent, user::User}, contract::SimulationContract, manager::SimulationManager,
-=======
     agent::AgentType,
     contract::{IsDeployed, SimulationContract},
     manager::SimulationManager,
->>>>>>> 54ec8508
     utils::recast_address,
 };
 
@@ -43,15 +39,9 @@
 
     let user_name = "arbitrageur";
     let user_address = B160::from_low_u64_be(2);
-<<<<<<< HEAD
-    let arbitrageur = User::new(user_name, None);
-    manager.activate_agent(AgentType::User(arbitrageur), user_address)?;
-    let arbitrageur = manager.agents.get(user_name).unwrap();
-=======
 
     manager.create_agent(user_name, user_address, AgentType::User, None)?;
     let _arbitrageur = manager.agents.get(user_name).unwrap();
->>>>>>> 54ec8508
     println!("Arbitrageur created at: {}", user_address);
     let _admin = manager.agents.get("admin").unwrap();
 
