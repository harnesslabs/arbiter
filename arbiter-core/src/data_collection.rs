--- conflicted
+++ resolved
@@ -60,8 +60,10 @@
 pub struct EventLogger {
     decoder: FilterDecoder,
     receiver: Option<crossbeam_channel::Receiver<Broadcast>>,
-<<<<<<< HEAD
     output_file_type: Option<OutputFileType>,
+    directory: Option<String>,
+    file_name: Option<String>,
+    metadata: Option<Value>,
 }
 
 /// `OutputFileType` is an enumeration that represents the different types of
@@ -80,11 +82,6 @@
     ///   file. Parquet is a columnar storage file format that is optimized for
     ///   use with big data processing frameworks.
     Parquet,
-=======
-    directory: Option<String>,
-    file_name: Option<String>,
-    metadata: Option<Value>,
->>>>>>> 9c0cc617
 }
 
 impl EventLogger {
@@ -100,11 +97,8 @@
             file_name: None,
             decoder: BTreeMap::new(),
             receiver: None,
-<<<<<<< HEAD
             output_file_type: None,
-=======
             metadata: None,
->>>>>>> 9c0cc617
         }
     }
 
@@ -174,7 +168,6 @@
         self
     }
 
-<<<<<<< HEAD
     /// Sets the output file type for the `EventLogger`.
     /// The default file type is JSON.
     /// # Arguments
@@ -188,7 +181,6 @@
         self.output_file_type = Some(file_type);
         self
     }
-=======
     /// Sets the metadata for the `EventLogger`.
     ///
     /// # Arguments
@@ -205,7 +197,6 @@
         Ok(self)
     }
 
->>>>>>> 9c0cc617
     /// Executes the `EventLogger`.
     ///
     /// This function starts the event logging process. It first deletes the
@@ -230,11 +221,8 @@
         let receiver = self.receiver.unwrap();
         let dir = self.directory.unwrap_or("./data".into());
         let file_name = self.file_name.unwrap_or("output".into());
-<<<<<<< HEAD
         let file_type = self.output_file_type.unwrap_or(OutputFileType::JSON);
-=======
         let metadata = self.metadata.clone();
->>>>>>> 9c0cc617
         std::thread::spawn(move || {
             let mut events: BTreeMap<String, BTreeMap<String, Vec<Value>>> = BTreeMap::new();
             while let Ok(broadcast) = receiver.recv() {
@@ -243,7 +231,6 @@
                         // create new directory with path
                         let output_dir = std::env::current_dir().unwrap().join(&dir);
                         std::fs::create_dir_all(&output_dir).unwrap();
-<<<<<<< HEAD
                         // match the file output type and write to correct file using the right file
                         // type
                         match file_type {
@@ -337,24 +324,6 @@
                                 });
                             }
                         }
-=======
-                        let file_path = output_dir.join(format!("{}.json", file_name));
-                        let file = std::fs::File::create(file_path).unwrap();
-                        let writer = BufWriter::new(file);
-
-                        // Create a struct to hold both logs and metadata
-                        #[derive(Serialize)]
-                        struct OutputData<T> {
-                            events: BTreeMap<String, BTreeMap<String, Vec<Value>>>,
-                            metadata: Option<T>,
-                        }
-
-                        let data = OutputData { events, metadata };
-
-                        // Write the data to the file
-                        serde_json::to_writer(writer, &data).expect("Unable to write data");
-                        break;
->>>>>>> 9c0cc617
                     }
                     Broadcast::Event(event) => {
                         let ethers_logs = revm_logs_to_ethers_logs(event);
